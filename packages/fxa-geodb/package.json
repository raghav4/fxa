--- conflicted
+++ resolved
@@ -10,12 +10,7 @@
   "scripts": {
     "cover": "istanbul cover _mocha",
     "lint": "grunt lint",
-<<<<<<< HEAD
-    "postinstall": "node scripts/max-loader.js",
-=======
     "postinstall": "node scripts/maxmind-db-downloader.js",
->>>>>>> e0d81a94
-    "setup": "npm install && bower install",
     "test": "mocha"
   },
   "repository": {
