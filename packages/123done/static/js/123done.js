/*
* This JavaScript file implements everything authentication
* related in the 123done demo. This includes interacting
* with the Persona API, the 123done server, and updating
* the UI to reflect sign-in state.
*/

$(document).ready(function() {
  window.loggedInEmail = null;

  var loginAssertion = null;

  // enable experimental API features
  if (!navigator.id.request) {
    navigator.id.request = navigator.id.experimental.request;
    navigator.id.watch = navigator.id.experimental.watch;
  }

  // verify the assertion on the server, which will use the
  // verification service provided by mozilla
  // see the '/verify' handler inside server.js for details
  function verifyAssertion(assertion, success, failure)
  {
    $.post('/api/verify', {
      assertion: assertion
    }, function(data, status, xhr) {
      try {
        if (status !== 'success') throw data;
        data = JSON.parse(data);
        if (data.status !== 'okay') throw data.reason;
        success(data);
      } catch(e) {
        failure(e ? e.toString() : e);
      }
    });
  }

  // now check with the server to get our current login state
  $.get('/api/auth_status', function(data) {
    loggedInEmail = JSON.parse(data).logged_in_email;

    function updateUI(email) {
      $("ul.loginarea li").css('display', 'none');
      if (email) {
        $('#loggedin span').text(email);
        $('#loggedin').css('display', 'block');
      } else {
        $('#loggedin span').text('');
        $('#loggedout').css('display', 'block');
      }
      $("button").removeAttr('disabled').css('opacity', '1');
    }
    
    function updateListArea(email) {
      $("section.todo ul").css('display', 'none');
      $("section.todo form").css('display', 'none');
      if (email) {
        $('#addform').css('display', 'block');
        $('#todolist').css('display', 'block');
      } else {
        $('#signinhere').css('display', 'block');
      }
    }

    // register callbacks with the persona API to be invoked when
    // the user logs in or out.
    navigator.id.watch({
      // pass the currently logged in email address from the server's
      // session. This will cause onlogin/onlogout to not be invoked
      // when we're up to date.
      loggedInUser: loggedInEmail,
      // onlogin will be called any time the user logs in
      onlogin: function(assertion) {
        loginAssertion = assertion;

        // display spinner        
        $("section.todo ul").css('display', 'none');
        $("section.todo form").css('display', 'none');
        $("ul.loginarea li").css('display', 'none');
        $(".loginarea .loading").css('display', 'block');
        $(".todo .loading").css('display', 'block');

        verifyAssertion(assertion, function(r) {
          loggedInEmail = r.email;
          loginAssertion = null;
          updateUI(loggedInEmail);
          updateListArea(loggedInEmail);
          State.merge();
        }, function(err) {
          alert("failed to verify assertion: " + err);
          loggedInEmail = null;
          loginAssertion = null;
          updateUI(loggedInEmail);
          updateListArea(loggedInEmail);
        });
      },
      // onlogout will be called any time the user logs out
      onlogout: function() {
        loggedInEmail = null;
        updateUI(loggedInEmail);
        updateListArea(loggedInEmail);

        // clear items from the dom at logout
        $("#todolist > li").remove();
        State.save();

        // don't display the warning icon at logout time, but wait until the user
        // makes a change to her tasks
        $("#dataState > div").css('display', 'none');

        // upon logout, make an api request to tear the user's session down
        $.post('/api/logout');

      },
      // onready will be called as soon as persona has loaded, at this
      // point we can display our login buttons.
      onready: function() {
        // Only update the UI if no assertion is being verified
        if (null === loginAssertion) {
          updateUI(loggedInEmail);
          updateListArea(loggedInEmail);
        }

        // display current saved state
        State.load();
      }
    });

    // upon click of signin button call navigator.id.request()
    $('button').click(function(ev) {
      ev.preventDefault();

      // disable the sign-in button when a user clicks it, it will be
      // re-enabled when the assertion passed into onlogin is verified,
      // or if the user cancels the dialog.
      $("button").attr('disabled', 'disabled').css('opacity', '0.5');
      navigator.id.request({
        termsOfService: '/tos.txt',
        privacyPolicy: '/pp.txt',
        siteName: "123done",
<<<<<<< HEAD
        backgroundColor: "#f5f2e4",
        allowRedirect: true,
// XXX: we need SSL to display a siteLogo in dialog.  Must get certificates.
//        siteLogo: "/img/logo100.png",
=======
        backgroundColor: "#cdd7d9",
        allowRedirect: true,
// XXX: we need SSL to display a siteLogo in dialog. Must get certificates.
// siteLogo: "/img/logo100.png",
>>>>>>> c70086cd
        oncancel: function() {
          // when the user cancels the persona dialog, let's re-enable the
          // sign-in button
          $("button").removeAttr('disabled').css('opacity', '1');
        }
      });
    });

    // upon click of logout link navigator.id.logout()
    $("#loggedin a").click(function(ev) {
      ev.preventDefault();
      navigator.id.logout();
    });
  });
});<|MERGE_RESOLUTION|>--- conflicted
+++ resolved
@@ -138,17 +138,10 @@
         termsOfService: '/tos.txt',
         privacyPolicy: '/pp.txt',
         siteName: "123done",
-<<<<<<< HEAD
-        backgroundColor: "#f5f2e4",
-        allowRedirect: true,
-// XXX: we need SSL to display a siteLogo in dialog.  Must get certificates.
-//        siteLogo: "/img/logo100.png",
-=======
         backgroundColor: "#cdd7d9",
         allowRedirect: true,
 // XXX: we need SSL to display a siteLogo in dialog. Must get certificates.
 // siteLogo: "/img/logo100.png",
->>>>>>> c70086cd
         oncancel: function() {
           // when the user cancels the persona dialog, let's re-enable the
           // sign-in button
