--- conflicted
+++ resolved
@@ -78,16 +78,9 @@
   function setRecords(email, ip, emailRecord, ipRecord, ipEmailRecord) {
     return P.all(
       [
-<<<<<<< HEAD
-        // store records ignoring errors
-        mc.setAsync(email, emailRecord, LIFETIME),
-        mc.setAsync(ip, ipRecord, LIFETIME),
-        mc.setAsync(ip + email, ipEmailRecord, LIFETIME)
-=======
         setRecord(email, emailRecord),
         setRecord(ip, ipRecord),
         setRecord(ip + email, ipEmailRecord)
->>>>>>> 2d549bd0
       ]
     )
   }
@@ -151,11 +144,7 @@
               log.error({ op: 'memcachedError', err: err })
               res.send({
                 block: true,
-<<<<<<< HEAD
-                retryAfter: LIFETIME // A very big number
-=======
                 retryAfter: config.limits.rateLimitIntervalSeconds
->>>>>>> 2d549bd0
               })
             } else  {
               res.send(500, err)
